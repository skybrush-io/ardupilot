--- conflicted
+++ resolved
@@ -23,22 +23,7 @@
     return false;
 }
 
-<<<<<<< HEAD
-void DroneShowLED_SerialLED::set_raw_rgb(uint8_t red, uint8_t green, uint8_t blue)
-{
-    if (true || _last_red != red || _last_green != green || _last_blue != blue) {
-        if (try_set_raw_rgb(red, green, blue)) {
-            _last_red = red;
-            _last_green = green;
-            _last_blue = blue;
-        }
-    }
-}
-
-bool DroneShowLED_SerialLED::try_set_raw_rgb(uint8_t red, uint8_t green, uint8_t blue)
-=======
 bool DroneShowLED_SerialLED::set_raw_rgb(uint8_t red, uint8_t green, uint8_t blue)
->>>>>>> 25335fb1
 {
     AP_SerialLED* serialLed = AP_SerialLED::get_singleton();
 
